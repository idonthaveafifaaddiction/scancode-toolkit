# -*- coding: utf-8 -*-
#
# Copyright (c) nexB Inc. and others. All rights reserved.
# ScanCode is a trademark of nexB Inc.
# SPDX-License-Identifier: Apache-2.0
# See http://www.apache.org/licenses/LICENSE-2.0 for the license text.
# See https://github.com/nexB/scancode-toolkit for support or download.
# See https://aboutcode.org for more information about nexB OSS projects.
#

from array import array
from collections import Counter
from collections import defaultdict
from functools import partial
from operator import itemgetter
import os
import sys
from time import time

from intbitset import intbitset

from licensedcode import MAX_DIST
from licensedcode import SMALL_RULE
from licensedcode.legalese import common_license_words
from licensedcode import match
from licensedcode import match_aho
from licensedcode import match_hash
from licensedcode import match_seq
from licensedcode import match_set
from licensedcode import match_spdx_lid
from licensedcode.dmp import match_blocks as match_blocks_dmp
from licensedcode.seq import match_blocks as match_blocks_seq
from licensedcode import query
from licensedcode import tokenize

"""
Main license index construction, query processing and matching entry points for
license detection.

The LicenseIndex is the main class and holds the index structures. The `match`
method drives the matching using a succession of matching strategies. Actual
matching is delegated to other modules that implement a matching strategy.
"""

# Tracing flags
TRACE = False or os.environ.get('SCANCODE_DEBUG_LICENSE', False)
TRACE_APPROX = False
TRACE_APPROX_CANDIDATES = False
TRACE_APPROX_MATCHES = False
TRACE_INDEXING_PERF = False
TRACE_TOKEN_DOC_FREQ = False


def logger_debug(*args):
    pass


if (TRACE
    or TRACE_APPROX or TRACE_APPROX_CANDIDATES or TRACE_APPROX_MATCHES
    or TRACE_INDEXING_PERF):

    import logging

    logger = logging.getLogger(__name__)
    # logging.basicConfig(level=logging.DEBUG, stream=sys.stdout)
    logging.basicConfig(stream=sys.stdout)
    logger.setLevel(logging.DEBUG)

    def logger_debug(*args):
        return logger.debug(' '.join(isinstance(a, str) and a or repr(a)
                                     for a in args))

<<<<<<< HEAD
# This is the Pickle protocol we use, which was added in Python 3.4.
PICKLE_PROTOCOL = 4

=======
>>>>>>> e940d07d
############################## Feature SWITCHES ################################
########## Ngram fragments detection
USE_AHO_FRAGMENTS = False
# length of ngrams used for fragments detection
AHO_FRAGMENTS_NGRAM_LEN = 6

########## Query run breaking using rule starts
# Feature switch to enable or not extra query run breaking based on rule starts
USE_RULE_STARTS = False

########## Use Bigrams instead of tokens
# Enable using an bigrams for multisets/bags instead of tokens
USE_BIGRAM_MULTISETS = False

########## Use diff match patch myers diff for approx matching
# Enable using an bigrams for multisets/bags instead of tokens
USE_DMP = False

############################## Feature SWITCHES ################################

# Maximum number of unique tokens we can handle: 16 bits signed integers are up
# to 32767. Since we use internally several arrays of ints for smaller and
# optimized storage we cannot exceed this number of tokens.
MAX_TOKENS = (2 ** 15) - 1


class LicenseIndex(object):
    """
    A license detection index. An index is queried for license matches found in
    a query file. The index support multiple strategies for finding exact and
    approximate matches.
    """
    # slots are not really needed but they help with sanity and avoid an
    # unchecked proliferation of new attributes
    __slots__ = (
        'len_tokens',
        'len_legalese',
        'dictionary',
        'digit_only_tids',
        'tokens_by_tid',

        'rules_by_rid',
        'tids_by_rid',

        'high_postings_by_rid',

        'sets_by_rid',
        'msets_by_rid',

        'rid_by_hash',
        'rules_automaton',
        'fragments_automaton',
        'starts_automaton',

        'regular_rids',
        'false_positive_rids',
        'approx_matchable_rids',

        'optimized',
    )

    def __init__(self, rules=None, _legalese=common_license_words, _spdx_tokens=frozenset()):
        """
        Initialize the index with an iterable of Rule objects.
        `_legalese` is a set of common license-specific words aka. legalese
        `_spdx_tokens` is a set of tokens used in SPDX license identifiers
        """
        # total number of unique known tokens
        self.len_tokens = 0

        # largest token ID for a "legalese" token. A token with a larger id than
        # len_legalese is considered a "junk" very common token
        self.len_legalese = 0

        # mapping of token string > token id
        self.dictionary = {}

        # set of token ids made entirely of digits
        self.digit_only_tids = set()

        # mapping-like of token id -> token string as a list where the index is the
        # token id and the value the actual token string.
        # This the reverse of the dictionary.
        self.tokens_by_tid = []

        # Note: all the following are mappings-like (using lists) of
        # rid-> data are lists of data where the index is the rule id.

        # maping-like of rule_id -> rule objects proper
        self.rules_by_rid = []

        # maping-like of rule_id -> sequence of token_ids
        self.tids_by_rid = []

        # mapping-like of rule id->(mapping of (token_id->[positions, ...])
        # We track only high/good tokens there. This is a "traditional"
        # inverted index postings list
        self.high_postings_by_rid = []

        # mapping-like of rule_id -> tokens ids sets/multisets
        self.sets_by_rid = []
        self.msets_by_rid = []

        # mapping of hash -> single rid for hash match: duplicated rules are not allowed
        self.rid_by_hash = {}

        # Aho-Corasick automatons for regular rules and experimental fragments
        self.rules_automaton = match_aho.get_automaton()
        self.fragments_automaton = USE_AHO_FRAGMENTS and match_aho.get_automaton()
        self.starts_automaton = USE_RULE_STARTS and match_aho.get_automaton()

        # disjunctive sets of rule ids: regular and false positive

        # TODO: consider using intbitset instead
        self.regular_rids = set()
        self.false_positive_rids = set()

        # These rule ids are for rules that can be matched with a sequence
        # match. Other rules can only be matched exactly
        self.approx_matchable_rids = set()

        # if True the index has been optimized and becomes read only:
        # no new rules can be added
        self.optimized = False

        if rules:
            if TRACE_INDEXING_PERF:
                start = time()
                print('LicenseIndex: building index.')
            # index all and optimize
            self._add_rules(
                rules, _legalese=_legalese, _spdx_tokens=_spdx_tokens)

            if TRACE_TOKEN_DOC_FREQ:
                print('LicenseIndex: token, frequency')
                from itertools import chain
                tf = Counter(chain.from_iterable(tids for rid, tids
                        in enumerate(self.tids_by_rid)
                        if rid in self.regular_rids))

            if TRACE_INDEXING_PERF:
                duration = time() - start
                len_rules = len(self.rules_by_rid)
                print('LicenseIndex: built index with %(len_rules)d rules in '
                      '%(duration)f seconds.' % locals())
                self._print_index_stats()

    def _add_rules(self, rules, _legalese=common_license_words, _spdx_tokens=frozenset()):
        """
        Add a list of Rule objects to the index and constructs optimized and
        immutable index structures.

        `_legalese` is a set of common license-specific words aka. legalese
        `_spdx_tokens` is a set of token strings used in SPDX license identifiers
        """
        if self.optimized:
            raise Exception('Index has been optimized and cannot be updated.')

        # initial dictionary mapping for known legalese tokens
        ########################################################################

        # FIXME: we should start at 1, and ids are become valid unichr values

        self.dictionary = dictionary = {
            ts: tid for tid, ts in enumerate(sorted(_legalese))}
        dictionary_get = dictionary.get

        self.len_legalese = len_legalese = len(dictionary)
        highest_tid = len_legalese - 1

        # Add SPDX key tokens to the dictionary
        # these are always treated as non-legalese. This may seem weird
        # but they are detected in expressions alright and some of their
        # tokens exist as rules too (e.g. GPL)
        ########################################################################
        for sts in sorted(_spdx_tokens):
            stid = dictionary_get(sts)
            if stid is None:
                # we have a never yet seen token, so we assign a new tokenid
                highest_tid += 1
                stid = highest_tid
                dictionary[sts] = stid

        self.rules_by_rid = rules_by_rid = list(rules)
        # ensure that rules are sorted
        rules_by_rid.sort()
        len_rules = len(rules_by_rid)

        # create index data structures
        # OPTIMIZATION: bind frequently used methods to the local scope for
        # index structures
        ########################################################################
        tids_by_rid_append = self.tids_by_rid.append

        false_positive_rids_add = self.false_positive_rids.add
        regular_rids_add = self.regular_rids.add
        approx_matchable_rids_add = self.approx_matchable_rids.add

        # since we only use these for regular rules, these lists may be sparse.
        # their index is the rule rid
        self.high_postings_by_rid = high_postings_by_rid = [None] * len_rules
        self.sets_by_rid = sets_by_rid = [None] * len_rules
        self.msets_by_rid = msets_by_rid = [None] * len_rules

        # track all duplicate rules: fail and report dupes at once at the end
        dupe_rules_by_hash = defaultdict(list)

        rules_automaton_add = partial(match_aho.add_sequence,
            automaton=self.rules_automaton, with_duplicates=False)

        if USE_AHO_FRAGMENTS:
            fragments_automaton_add = partial(match_aho.add_sequence,
                automaton=self.fragments_automaton, with_duplicates=True)

        if USE_RULE_STARTS:
            starts_automaton_add_start = partial(match_aho.add_start,
                automaton=self.starts_automaton)

        # OPTIMIZED: bind frequently used objects to local scope
        rid_by_hash = self.rid_by_hash
        match_hash_index_hash = match_hash.index_hash
        match_set_tids_set_counter = match_set.tids_set_counter
        match_set_multiset_counter = match_set.multiset_counter

        len_starts = SMALL_RULE
        min_len_starts = SMALL_RULE * 6

        ngram_len = AHO_FRAGMENTS_NGRAM_LEN

        # Index each rule
        ########################################################################
        for rid, rule in enumerate(rules_by_rid):

            # assign rid
            rule.rid = rid

            rule_token_ids = array('h', [])
            tids_by_rid_append(rule_token_ids)

            # A rule is weak if it does not contain at least one legalese word:
            # we consider all rules to be weak until proven otherwise below.
            # "weak" rules can only be matched with an automaton.
            is_weak = True

            for rts in rule.tokens():
                rtid = dictionary_get(rts)
                if rtid is None:
                    # we have a never yet seen token, so we assign a new tokenid
                    # note: we could use the length of the dictionary instead
                    highest_tid += 1
                    rtid = highest_tid
                    dictionary[rts] = rtid
                if is_weak and rtid < len_legalese:
                    is_weak = False

                rule_token_ids.append(rtid)

            # build hashes index and check for duplicates rule texts
            rule_hash = match_hash_index_hash(rule_token_ids)
            dupe_rules_by_hash[rule_hash].append(rule)

            ####################
            # populate automaton with the whole rule tokens sequence, for all
            # RULEs, be they "standard"/regular, weak, false positive or small
            ####################
            rules_automaton_add(tids=rule_token_ids, rid=rid)

            if rule.is_false_positive:
                # False positive rules do not participate in the set or sequence
                # matching at all: they are used for exact matching and in post-
                # matching filtering
                false_positive_rids_add(rid)
                continue

            # from now on, we have regular rules
            rid_by_hash[rule_hash] = rid
            regular_rids_add(rid)

            # Some rules cannot be matched as a sequence are "weak" rules
            if not is_weak:
                approx_matchable_rids_add(rid)

                ####################
                # update high postings: positions by high tids used to
                # speed up sequence matching
                ####################
                # no postings for rules that cannot be matched as a sequence (too short and weak)
                # TODO: this could be optimized with a group_by
                postings = defaultdict(list)
                for pos, tid in enumerate(rule_token_ids):
                    if tid < len_legalese:
                        postings[tid].append(pos)
                # OPTIMIZED: for speed and memory: convert postings to arrays
                postings = {tid: array('h', value) for tid, value in postings.items()}
                high_postings_by_rid[rid] = postings

                ####################
                # ... and ngram fragments: compute ngrams and populate an automaton with ngrams
                ####################
                if USE_AHO_FRAGMENTS and rule.minimum_coverage < 100 and rule.length > ngram_len:
                    all_ngrams = tokenize.ngrams(rule_token_ids, ngram_length=ngram_len)
                    all_ngrams_with_pos = tokenize.select_ngrams(all_ngrams, with_pos=True)
                    # all_ngrams_with_pos = enumerate(all_ngrams)
                    for pos, ngram in all_ngrams_with_pos:
                        fragments_automaton_add(tids=ngram, rid=rid, start=pos)

                ####################
                # use the start and end of this rule as a break point for query runs
                ####################
                if USE_RULE_STARTS and rule.length > min_len_starts:
                    starts_automaton_add_start(
                        tids=rule_token_ids[:len_starts],
                        rule_identifier=rule.identifier,
                        rule_length=rule.length)

            ####################
            # build sets and multisets indexes, for all regular rules as we need
            # the thresholds
            ####################
            tids_set, mset = match_set.build_set_and_mset(
                rule_token_ids, _use_bigrams=USE_BIGRAM_MULTISETS)
            sets_by_rid[rid] = tids_set
            msets_by_rid[rid] = mset

            ####################################################################
            ####################################################################
            # FIXME!!!!!!! we should store them: we need them and we recompute
            # them later at match time
            tids_set_high = match_set.high_tids_set_subset(
                tids_set, len_legalese)
            mset_high = match_set.high_multiset_subset(
                mset, len_legalese, _use_bigrams=USE_BIGRAM_MULTISETS)

            # FIXME!!!!!!!
            ####################################################################
            ####################################################################

            ####################
            # update rule thresholds
            ####################
            rule.length_unique = match_set_tids_set_counter(tids_set)
            rule.high_length_unique = match_set_tids_set_counter(tids_set_high)

            rule.high_length = match_set_multiset_counter(mset_high)
            rule.compute_thresholds()

        ########################################################################
        # Finalize index data structures
        ########################################################################

        # some tokens are made entirely of digits and these can create some
        # worst case behavior when there are long runs on these
        ########################################################################
        self.digit_only_tids = intbitset([
            i for i, s in enumerate(self.tokens_by_tid) if s.isdigit()])

        # Create the tid -> token string lookup structure.
        ########################################################################
        self.tokens_by_tid = tokens_by_tid = [
            ts for ts, _tid in sorted(dictionary.items(), key=itemgetter(1))]
        self.len_tokens = len_tokens = len(tokens_by_tid)

        # Finalize automatons
        ########################################################################
        self.rules_automaton.make_automaton()
        if USE_AHO_FRAGMENTS:
            self.fragments_automaton.make_automaton()
        if USE_RULE_STARTS:
            match_aho.finalize_starts(self.starts_automaton)

        ########################################################################
        # Do some sanity checks
        ########################################################################

        msg = 'Inconsistent structure lengths'
        assert len_tokens == highest_tid + 1 == len(dictionary), msg

        msg = 'Cannot support more than licensedcode.index.MAX_TOKENS: %d' % MAX_TOKENS
        assert len_tokens <= MAX_TOKENS, msg

        dupe_rules = [rules for rules in dupe_rules_by_hash.values() if len(rules) > 1]
        if dupe_rules:
            dupe_rule_paths = [
                '\n'.join(
                    sorted([
                        ('file://' + rule.text_file)
                        if rule.text_file
                        else ('text: ' + rule.stored_text)
                            for rule in rules])
                    )
                for rules in dupe_rules
            ]
            msg = ('Duplicate rules: \n' + '\n\n'.join(dupe_rule_paths))
            raise AssertionError(msg)

        self.optimized = True

    def debug_matches(self, matches, message, location=None, query_string=None,
                      with_text=False, qry=None):
        """
        Log debug-level data for a list of `matches`.
        """
        logger_debug(message + ':', len(matches))
        if qry:
            # set line early to ease debugging
            match.set_lines(matches, qry.line_by_pos)

        if not with_text:
            for m in matches:
                logger_debug(m)
        else:
            logger_debug(message + ' MATCHED TEXTS')

            from licensedcode.tracing import get_texts

            for m in matches:
                logger_debug(m)
                qt, it = get_texts(m)
                print('  MATCHED QUERY TEXT:', qt)
                print('  MATCHED RULE TEXT:', it)
                print()

    def get_spdx_id_matches(self, query, from_spdx_id_lines=True, **kwargs):
        """
        Matching strategy for SPDX-Licensed-Identifier style of expressions. If
        `from_spdx_id_lines` is True detect only in the SPDX license identifier
        lines found in the query. Otherwise use the whole query for detection.
        """
        matches = []

        if from_spdx_id_lines:
            qrs_and_texts = query.spdx_lid_query_runs_and_text()
        else:
            # If we are not specifically looking at a single SPDX-Licene-
            # identifier line, then use the whole query run with the whole text.
            # Note this can only work for small texts or this will likely make
            # the expression parser choke if you feed it large texts
            query_lines = [ln for _, ln
                in tokenize.query_lines(query.location, query.query_string)]
            qrs_and_texts = query.whole_query_run(), u'\n'.join(query_lines)
            qrs_and_texts = [qrs_and_texts]

        for query_run, detectable_text in qrs_and_texts:
            if not query_run.matchables:
                continue
            spdx_match = match_spdx_lid.spdx_id_match(
                self, query_run, detectable_text)
            if spdx_match:
                query_run.subtract(spdx_match.qspan)
                matches.append(spdx_match)

        return matches

    def get_exact_matches(self, query, deadline=sys.maxsize, **kwargs):
        """
        Extract matching strategy using an automaton for multimatching at once.
        """
        wqr = query.whole_query_run()
        matches = match_aho.exact_match(self, wqr, self.rules_automaton, deadline=deadline)
        matches, _discarded = match.refine_matches(matches, self,
            query=query, filter_false_positive=False, merge=False)
        return matches

    def get_fragments_matches(self, query, matched_qspans, deadline=sys.maxsize, **kwargs):
        """
        Approximate matching strategy breaking a query in query_runs and using
        fragment matching. Return a list of matches.
        """
        matches = []

        for query_run in query.query_runs:
            # we cannot do a sequence match in query run without some high token left
            if not query_run.is_matchable(include_low=False, qspans=matched_qspans):
                continue
            qrun_matches = match_aho.match_fragments(self, query_run)
            matches.extend(match.merge_matches(qrun_matches))
            # break if deadline has passed
            if time() > deadline:
                break

        return matches

    def get_approximate_matches(self, query, matched_qspans, existing_matches,
                                deadline=sys.maxsize, **kwargs):
        """
        Approximate matching strategy breaking a query in query_runs and using
        multiple local alignments (aka. diff). Return a list of matches.
        """
        matches = []
        matchable_rids = self.approx_matchable_rids

        already_matched_qspans = matched_qspans[:]

        MAX_NEAR_DUPE_CANDIDATES = 10

        # first check if the whole file may be close, near-dupe match
        whole_query_run = query.whole_query_run()
        near_dupe_candidates = match_set.compute_candidates(
                query_run=whole_query_run,
                idx=self,
                matchable_rids=matchable_rids,
                top=MAX_NEAR_DUPE_CANDIDATES,
                high_resemblance=True,
                _use_bigrams=USE_BIGRAM_MULTISETS)

        # if near duplicates, we only match the whole file at once against these
        # candidates
        if near_dupe_candidates:
            if TRACE_APPROX_CANDIDATES:
                logger_debug('get_query_run_approximate_matches: near dupe candidates:')
                for rank, ((sv1, sv2), _rid, can, _inter) in enumerate(near_dupe_candidates, 1):
                    print(rank, sv1, sv2, can.identifier)

            matched = self.get_query_run_approximate_matches(
                whole_query_run, near_dupe_candidates, already_matched_qspans, deadline)

            matches.extend(matched)

            # subtract these
            for match in matched:
                qspan = match.qspan
                query.subtract(qspan)
                already_matched_qspans.append(qspan)

            # break if deadline has passed
            if time() > deadline:
                return matches

        # otherwise, and in all cases we break things in smaller query runs and
        # match each separately

        if USE_RULE_STARTS:
            query.refine_runs()

        if TRACE_APPROX:
            logger_debug('get_approximate_matches: len(query.query_runs):', len(query.query_runs))

        MAX_CANDIDATES = 70
        for query_run in query.query_runs:
            # inverted index match and ranking, query run-level
            candidates = match_set.compute_candidates(
                query_run=query_run,
                idx=self,
                matchable_rids=matchable_rids,
                top=MAX_CANDIDATES,
                high_resemblance=False,
                _use_bigrams=USE_BIGRAM_MULTISETS)

            if TRACE_APPROX_CANDIDATES:
                logger_debug('get_query_run_approximate_matches: candidates:')
                for rank, ((sv1, sv2), _rid, can, _inter) in enumerate(candidates, 1):
                    print(rank, sv1, sv2, can.identifier)

            matched = self.get_query_run_approximate_matches(
                query_run, candidates, matched_qspans, deadline)

            matches.extend(matched)

            # break if deadline has passed
            if time() > deadline:
                break

        return matches

    def get_query_run_approximate_matches(self, query_run, candidates,
            matched_qspans, deadline=sys.maxsize, **kwargs):
        """
        Return Return a list of approximate matches for a single query run.
        """
        matches = []

        # we cannot do a sequence match in query run without some high token left
        if not query_run.is_matchable(include_low=False, qspans=matched_qspans):
            if TRACE_APPROX:
                logger_debug(
                    'get_query_run_approximate_matches: query_run not matchable:', query_run)

            return matches

        # Perform multiple sequence matching/alignment for each candidate,
        # query run-level for as long as we have more non-overlapping
        # matches returned

        for _score_vecs, rid, candidate_rule, high_intersection in candidates:
            if USE_DMP:
                # Myers diff works best when the difference are small, otherwise
                # it performs rather poorly as it is not aware of legalese
                match_blocks = match_blocks_dmp
                high_postings = None

            else:
                # we prefer to use the high tken aware seq matching only
                # when the matches are not clear. it works best when things
                # are farther apart
                match_blocks = match_blocks_seq
                high_postings = self.high_postings_by_rid[rid]
                high_postings = {
                    tid: postings for tid, postings in high_postings.items()
                        if tid in high_intersection}

            start_offset = 0
            while True:
                rule_matches = match_seq.match_sequence(
                    self, candidate_rule, query_run,
                    high_postings=high_postings,
                    start_offset=start_offset,
                    match_blocks=match_blocks)

                if TRACE_APPROX_MATCHES:
                    self.debug_matches(
                        matches=rule_matches, message='get_query_run_approximate_matches: rule_matches:',
                        with_text=True, qry=query_run.query)

                if not rule_matches:
                    break

                matches_end = max(m.qend for m in rule_matches)
                matches.extend(rule_matches)

                if matches_end + 1 < query_run.end:
                    start_offset = matches_end + 1
                    continue
                else:
                    break

                # break if deadline has passed
                if time() > deadline:
                    break

            # break if deadline has passed
            if time() > deadline:
                break

        # FIXME: is this really needed here?
        matches = match.merge_matches(matches)

        return matches

    def match(
        self,
        location=None,
        query_string=None,
        min_score=0,
        as_expression=False,
        approximate=True,
        deadline=sys.maxsize,
        _skip_hash_match=False,
        **kwargs,
    ):
        """
        This is the main entry point to match licenses.

        Return a sequence of LicenseMatch by matching the file at `location` or
        the `query_string` string against this index. Only include matches with
        scores greater or equal to `min_score`.

        If `as_expression` is True, treat the whole text as a single SPDX
        license expression and use only expression matching.

        If `approximate` is True, perform approximate matching as a last
        matching step. Otherwise, only do hash, exact and expression matching.

        `deadline` is a time.time() value in seconds by which the processing
        should stop and return whatever was matched so far.

        `_skip_hash_match` is used only for testing.
        """
        assert 0 <= min_score <= 100

        if not location and not query_string:
            return []

        qry = query.build_query(location, query_string, idx=self,
            text_line_threshold=15, bin_line_threshold=50)
        if TRACE:
            logger_debug('match: for:', location, 'query:', qry)
        if not qry:
            return []

        whole_query_run = qry.whole_query_run()
        if not whole_query_run or not whole_query_run.matchables:
            return []

        if not _skip_hash_match:
            matches = match_hash.hash_match(self, whole_query_run)
            if matches:
                match.set_lines(matches, qry.line_by_pos)
                return matches

        # TODO: add match to degenerated expressions with custom symbols
        if as_expression:
            matches = self.get_spdx_id_matches(qry, from_spdx_id_lines=False)
            match.set_lines(matches, qry.line_by_pos)
            return matches

        matches = []

        if USE_AHO_FRAGMENTS:
            approx = self.get_fragments_matches
        else:
            approx = self.get_approximate_matches

        matchers = [
            # matcher, include_low in post-matching remaining matchable check
            (self.get_exact_matches, False, 'aho'),
            (self.get_spdx_id_matches, True, 'spdx_lid'),
        ]

        if approximate:
            matchers += [(approx, False, 'seq'), ]

        already_matched_qspans = []
        for matcher, include_low, matcher_name in matchers:
            if TRACE:
                logger_debug()
                logger_debug('matching with matcher:', matcher_name)

            matched = matcher(qry, matched_qspans=already_matched_qspans,
                              existing_matches=matches, deadline=deadline)
            if TRACE:
                self.debug_matches(
                    matches=matched, message='matched with: ' + matcher_name,
                    location=location, query_string=query_string)  # , with_text, query)

            matched = match.merge_matches(matched)
            matches.extend(matched)

            # subtract whole text matched if this is long enough
            for m in matched:
                if m.rule.is_license_text and m.rule.length > 120 and m.coverage() > 98:
                    qry.subtract(m.qspan)

            # check if we have some matchable left
            # do not match futher if we do not need to
            # collect qspans matched exactly e.g. with coverage 100%
            # this coverage check is because we have provision to match fragments (unused for now)

            already_matched_qspans.extend(m.qspan for m in matched if m.coverage() == 100)

            if not whole_query_run.is_matchable(
                include_low=include_low, qspans=already_matched_qspans):
                break

            # break if deadline has passed
            if time() > deadline:
                break

        if not matches:
            return []

        if TRACE:
            logger_debug()
            self.debug_matches(
                matches=matches, message='matches before final merge',
                location=location, query_string=query_string,
                with_text=True, qry=qry)

        matches, _discarded = match.refine_matches(
            matches, idx=self, query=qry, min_score=min_score,
            max_dist=MAX_DIST // 2, filter_false_positive=True, merge=True)

        matches.sort()
        match.set_lines(matches, qry.line_by_pos)

        if TRACE:
            print()
            self.debug_matches(
                matches=matches, message='final matches',
                location=location, query_string=query_string ,
                with_text=True, qry=qry)

        return matches

    def _print_index_stats(self):
        """
        Print internal Index structures stats. Used for debugging and testing.
        """
        try:
            from pympler.asizeof import asizeof as size_of
        except ImportError:
            print('Index statistics will be approximate: `pip install pympler` '
                  'for correct structure sizes')
            from sys import getsizeof as size_of

        fields = (
            'dictionary',
            'tokens_by_tid',
            'rid_by_hash',
            'rules_by_rid',
            'tids_by_rid',

            'sets_by_rid',
            'msets_by_rid',

            'regular_rids',
            'approx_matchable_rids',
            'false_positive_rids',
        )

        plen = max(map(len, fields)) + 1
        internal_structures = [s + (' ' * (plen - len(s))) for s in fields]

        print('Index statistics:')
        total_size = 0
        for struct_name in internal_structures:
            struct = getattr(self, struct_name.strip())
            try:
                print('  ', struct_name, ':', 'length    :', len(struct))
            except:
                print('  ', struct_name, ':', 'repr      :', repr(struct))
            siz = size_of(struct)
            total_size += siz
            print('  ', struct_name, ':', 'size in MB:', round(siz / (1024 * 1024), 2))
        print('    TOTAL internals in MB:', round(total_size / (1024 * 1024), 2))
        print('    TOTAL real size in MB:', round(size_of(self) / (1024 * 1024), 2))

    def _tokens2text(self, tokens):
        """
        Return a text string from a sequence of token ids.
        Used for tracing and debugging.
        """
        return u' '.join('None' if t is None else self.tokens_by_tid[t] for t in tokens)


def get_weak_rids(len_legalese, tids_by_rid, _idx):
    """
    Return a set of "weak" rule ids made entirely of junk tokens: they can only
    be matched using an automaton.
    """
    weak_rids = set()
    weak_rids_add = weak_rids.add
    for rid, tids in enumerate(tids_by_rid):
        if any(t < len_legalese for t in tids):
            continue
        weak_rids_add(rid)

    if TRACE :
        for rid in sorted(weak_rids):
            rule = _idx.rules_by_rid[rid]
            message = (
                'WARNING: Weak rule, made only of frequent junk tokens. '
                'Can only be matched exactly:',
                rule.identifier,
                u' '.join(_idx.tokens_by_tid[t] for t in tids))
            logger_debug(u' '.join(message))

    return weak_rids


def get_matched_rule_ids(matches, query_run):
    """
    Yield the subset of matched rule ids from a `matches` LicenseMatch
    sequence that are within the `query_run` query run.
    """
    qstart = query_run.start
    qend = query_run.end

    for match in matches:
        if qstart <= match.qstart and match.qend <= qend:
            yield match.rule.rid<|MERGE_RESOLUTION|>--- conflicted
+++ resolved
@@ -70,12 +70,6 @@
         return logger.debug(' '.join(isinstance(a, str) and a or repr(a)
                                      for a in args))
 
-<<<<<<< HEAD
-# This is the Pickle protocol we use, which was added in Python 3.4.
-PICKLE_PROTOCOL = 4
-
-=======
->>>>>>> e940d07d
 ############################## Feature SWITCHES ################################
 ########## Ngram fragments detection
 USE_AHO_FRAGMENTS = False
